--- conflicted
+++ resolved
@@ -200,195 +200,6 @@
             else:
                 logger.warning("No geoReference found in OpenDRIVE file")
             
-<<<<<<< HEAD
-            # Parse all roads
-            roads = root.findall('.//road')
-            logger.info(f"Found {len(roads)} roads")
-            
-            for road_elem in roads:
-                road = self._parse_road(road_elem)
-                self.road_map[road.id] = road
-                
-                # Record junction internal roads
-                if road.junction != '-1':
-                    if road.junction not in self.junction_roads:
-                        self.junction_roads[road.junction] = []
-                    self.junction_roads[road.junction].append(road.id)
-            
-            # Parse all junctions
-            junctions = root.findall('.//junction')
-            logger.info(f"Found {len(junctions)} junctions")
-            
-            for junction_elem in junctions:
-                junction_id = junction_elem.get('id')
-                junction_data = {
-                    'id': junction_id,
-                    'connections': []
-                }
-                self.junction_connections[junction_id] = []
-                
-                # Parse connections within junction
-                for conn_elem in junction_elem.findall('.//connection'):
-                    connection = {
-                        'id': conn_elem.get('id'),
-                        'incomingRoad': conn_elem.get('incomingRoad'),
-                        'connectingRoad': conn_elem.get('connectingRoad'),
-                        'contactPoint': conn_elem.get('contactPoint'),
-                        'laneLinks': []
-                    }
-                    
-                    # Parse lane links
-                    for lane_link in conn_elem.findall('.//laneLink'):
-                        connection['laneLinks'].append({
-                            'from': int(lane_link.get('from')),
-                            'to': int(lane_link.get('to'))
-                        })
-                    
-                    self.junction_connections[junction_id].append(connection)
-                    junction_data['connections'].append(connection)
-                
-                self.junctions.append(junction_data)
-            
-            return True
-            
-        except Exception as e:
-            logger.error(f"Failed to parse OpenDRIVE: {e}")
-            return False
-    
-    def _parse_road(self, road_elem: ET.Element) -> OpenDriveRoad:
-        """Parse single road"""
-        road = OpenDriveRoad(
-            id=road_elem.get('id'),
-            name=road_elem.get('name', ''),
-            junction=road_elem.get('junction', '-1'),
-            length=float(road_elem.get('length', 0))
-        )
-        
-        # Parse geometry information
-        plan_view = road_elem.find('.//planView')
-        if plan_view is not None:
-            for geom_elem in plan_view.findall('.//geometry'):
-                geom = {
-                    's': float(geom_elem.get('s', 0)),
-                    'x': float(geom_elem.get('x', 0)),
-                    'y': float(geom_elem.get('y', 0)),
-                    'hdg': float(geom_elem.get('hdg', 0)),
-                    'length': float(geom_elem.get('length', 0))
-                }
-                
-                # Determine geometry type
-                if geom_elem.find('.//line') is not None:
-                    geom['type'] = 'line'
-                elif geom_elem.find('.//arc') is not None:
-                    geom['type'] = 'arc'
-                    arc = geom_elem.find('.//arc')
-                    geom['curvature'] = float(arc.get('curvature', 0))
-                else:
-                    geom['type'] = 'line'
-                
-                road.geometry.append(geom)
-        
-        # Parse road type and speed limit
-        type_elem = road_elem.find('.//type')
-        if type_elem is not None:
-            road.road_type = type_elem.get('type', 'town')
-            
-            # Parse speed limit if available
-            speed_elem = type_elem.find('.//speed')
-            if speed_elem is not None:
-                max_speed = speed_elem.get('max')
-                if max_speed:
-                    speed_unit = speed_elem.get('unit', 'ms')
-                    if speed_unit == 'ms' or speed_unit == 'm/s':
-                        road.speed_limit = float(max_speed)
-                    elif speed_unit == 'kmh' or speed_unit == 'km/h':
-                        road.speed_limit = float(max_speed) / 3.6  # Convert km/h to m/s
-                    elif speed_unit == 'mph':
-                        road.speed_limit = float(max_speed) * 0.44704  # Convert mph to m/s
-        
-        # Parse lanes
-        lanes_elem = road_elem.find('.//lanes')
-        if lanes_elem is not None:
-            lane_section = lanes_elem.find('.//laneSection')
-            if lane_section is not None:
-                # Left lanes
-                left = lane_section.find('.//left')
-                if left is not None:
-                    for lane in left.findall('.//lane'):
-                        lane_type = lane.get('type')
-                        # Include shoulder lanes as well as driving lanes
-                        if lane_type in ['driving', 'entry', 'exit', 'onRamp', 'offRamp', 'shoulder']:
-                            lane_data = {
-                                'id': int(lane.get('id')),
-                                'type': lane_type,
-                                'width': self._get_lane_width(lane)
-                            }
-                            
-                            # 🆕 parse lane link information
-                            lane_link = lane.find('.//link')
-                            if lane_link is not None:
-                                predecessor = lane_link.find('.//predecessor')
-                                successor = lane_link.find('.//successor')
-                                
-                                if predecessor is not None:
-                                    lane_data['predecessor'] = {'id': int(predecessor.get('id'))}
-                                if successor is not None:
-                                    lane_data['successor'] = {'id': int(successor.get('id'))}
-                            
-                            road.lanes_left.append(lane_data)
-                
-                # Right lanes
-                right = lane_section.find('.//right')
-                if right is not None:
-                    for lane in right.findall('.//lane'):
-                        lane_type = lane.get('type')
-                        # Include shoulder lanes as well as driving lanes
-                        if lane_type in ['driving', 'entry', 'exit', 'onRamp', 'offRamp', 'shoulder']:
-                            lane_data = {
-                                'id': int(lane.get('id')),
-                                'type': lane_type,
-                                'width': self._get_lane_width(lane)
-                            }
-                            
-                            # 🆕 parse lane link information
-                            lane_link = lane.find('.//link')
-                            if lane_link is not None:
-                                predecessor = lane_link.find('.//predecessor')
-                                successor = lane_link.find('.//successor')
-                                
-                                if predecessor is not None:
-                                    lane_data['predecessor'] = {'id': int(predecessor.get('id'))}
-                                if successor is not None:
-                                    lane_data['successor'] = {'id': int(successor.get('id'))}
-                            
-                            road.lanes_right.append(lane_data)
-        
-        # Parse connection relationships
-        link = road_elem.find('.//link')
-        if link is not None:
-            pred = link.find('.//predecessor')
-            if pred is not None:
-                road.predecessor = {
-                    'elementId': pred.get('elementId'),
-                    'elementType': pred.get('elementType'),
-                    'contactPoint': pred.get('contactPoint')
-                }
-            
-            succ = link.find('.//successor')
-            if succ is not None:
-                road.successor = {
-                    'elementId': succ.get('elementId'),
-                    'elementType': succ.get('elementType'),
-                    'contactPoint': succ.get('contactPoint')
-                }
-        
-        return road
-    
-    def _parse_with_pyopendrive(self, xodr_file: str) -> bool:
-        """Parse OpenDRIVE file using pyOpenDRIVE library for enhanced geometry processing"""
-        try:
-=======
->>>>>>> 3bf3e26b
             # Load the OpenDRIVE map with pyOpenDRIVE
             self.odr_map = PyOpenDriveMap(xodr_file.encode())
             
