--- conflicted
+++ resolved
@@ -5,15 +5,11 @@
     version='2.0',
     author='Haowei Sun, Haojie Zhu, Shuo Feng, Yuanxin Zhong',
     author_email='haoweis@umich.edu, zhuhj@umich.edu, fshuo@umich.edu, zyxin@umich.edu',
-<<<<<<< HEAD
-    packages=["terasim", "terasim.envs", "terasim.agent", "terasim.logger", "terasim.measure", "terasim.network", "terasim.vehicle", "terasim.vehicle.controllers", "terasim.vehicle.decision_models", "terasim.vehicle.factories", "terasim.vehicle.sensors", "terasim.physics"],
-=======
     packages=[
-        "terasim", "terasim.envs", "terasim.logger", "terasim.measure", "terasim.network", "terasim.physics",
+        "terasim", "terasim.agent", "terasim.envs", "terasim.logger", "terasim.measure", "terasim.network", "terasim.physics",
         "terasim.vehicle", "terasim.vehicle.controllers", "terasim.vehicle.decision_models", "terasim.vehicle.factories", "terasim.vehicle.sensors",
         "terasim.traffic_light", "terasim.traffic_light.controllers", "terasim.traffic_light.decision_models", "terasim.traffic_light.factories", "terasim.traffic_light.sensors",
     ],
->>>>>>> d13a1d1d
     scripts=[],
     url='https://github.com/michigan-traffic-lab/TeraSim',
     license='MIT',
